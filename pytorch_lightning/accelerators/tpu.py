--- conflicted
+++ resolved
@@ -19,16 +19,7 @@
 
 
 class TPUAccelerator(Accelerator):
-<<<<<<< HEAD
-    
-=======
-    """
-    Raises:
-        MisconfigurationException:
-            If amp is used with tpu, or
-            if TPUs are not using a single TPU core or TPU spawn training.
-    """
->>>>>>> 49514b88
+
     def setup(self, trainer: 'Trainer', model: 'LightningModule') -> None:
         """
         Raises:
