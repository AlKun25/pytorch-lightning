# Copyright The PyTorch Lightning team.
#
# Licensed under the Apache License, Version 2.0 (the "License");
# you may not use this file except in compliance with the License.
# You may obtain a copy of the License at
#
#     http://www.apache.org/licenses/LICENSE-2.0
#
# Unless required by applicable law or agreed to in writing, software
# distributed under the License is distributed on an "AS IS" BASIS,
# WITHOUT WARRANTIES OR CONDITIONS OF ANY KIND, either express or implied.
# See the License for the specific language governing permissions and
# limitations under the License.
import types
from typing import Callable, Optional
from weakref import proxy

from torch.optim.optimizer import Optimizer

from pytorch_lightning.utilities import AMPType
from pytorch_lightning.utilities.exceptions import MisconfigurationException


def is_lightning_optimizer(optimizer):
    return isinstance(optimizer, LightningOptimizer)


def do_nothing_closure():
    return


class LightningOptimizer:
    """
    This class is used to wrap the user optimizers and handle properly
    the backward and optimizer_step logic across accelerators, AMP, accumulate_grad_batches
    """

    def __init__(self, optimizer: Optimizer, accumulate_grad_batches: Optional[int] = None):

        assert accumulate_grad_batches is None or isinstance(accumulate_grad_batches, int)
        if isinstance(accumulate_grad_batches, int) and accumulate_grad_batches < 1:
            raise MisconfigurationException(
                f"accumulate_grad_batches parameters {accumulate_grad_batches} should be >= 1"
            )

        self.__dict__ = {k: v for k, v in optimizer.__dict__.items() if k != 'step'}

        # For Horovod
        if hasattr(optimizer, "skip_synchronize"):
            self.__class__ = type(
                "Lightning" + optimizer.__class__.__name__, (self.__class__, optimizer.__class__.__bases__[0]), {}
            )
            self.skip_synchronize = optimizer.skip_synchronize
            self.synchronize = optimizer.synchronize
        else:
            self.__class__ = type("Lightning" + optimizer.__class__.__name__, (self.__class__, optimizer.__class__), {})

        self._optimizer = optimizer
        self._trainer = None
        self._accumulate_grad_batches = accumulate_grad_batches
        self._optimizer_idx = None
        self._total_optimizer_step_calls = 0

    @property
    def optimizer(self):
        return self._optimizer

    @property
    def defaults(self):
        return self._optimizer.defaults

    @defaults.setter
    def defaults(self, defaults):
        self._optimizer.defaults = defaults

    @property
    def state(self):
        return self._optimizer.state

    @state.setter
    def state(self, state):
        self._optimizer.state = state

    @property
    def param_groups(self):
        return self._optimizer.param_groups

    @param_groups.setter
    def param_groups(self, param_groups):
        self._optimizer.param_groups = param_groups

    @property
    def accumulate_grad_batches(self):
        return self._accumulate_grad_batches

    @accumulate_grad_batches.setter
    def accumulate_grad_batches(self, accumulate_grad_batches):
        self._accumulate_grad_batches = accumulate_grad_batches

    def _on_trainer_init(self, trainer):
        self._trainer = proxy(trainer)
        for opt_idx, opt in enumerate(trainer.optimizers):
            if opt == self._optimizer:
                self._optimizer_idx = opt_idx
                break

    @classmethod
    def _to_lightning_optimizer(cls, optimizer, trainer, opt_idx):
        # apex overrides .step function and need to be wrapped on each step
        if trainer.amp_backend == AMPType.APEX:
            optimizer = cls(optimizer)
            optimizer._on_trainer_init(trainer)
        else:
            optimizer = trainer.lightning_optimizers[opt_idx]
        return optimizer

    def _accumulated_batches_reached(self):
        if self.accumulate_grad_batches is None:
            return self._trainer.train_loop._accumulated_batches_reached()
        return (self._trainer.batch_idx + 1) % self.accumulate_grad_batches == 0

    @property
    def _should_accumulate(self):
        # checks if backward or backward + optimizer step (via closure)
        accumulation_done = self._accumulated_batches_reached()
        is_final_batch = self._trainer.train_loop._num_training_batches_reached()
        return not (accumulation_done or is_final_batch)

    def __optimizer_step(self, closure: Optional[Callable] = None, profiler_name: str = None, **kwargs):
        trainer = self._trainer
        optimizer = self._optimizer
        model = trainer.get_model()

<<<<<<< HEAD
        with trainer.profiler.profile(profiler_name):
            trainer.accelerator_backend.optimizer_step(optimizer, self._optimizer_idx, lambda_closure=closure, **kwargs)
=======
        if trainer._device_type == DeviceType.TPU:
            with trainer.profiler.profile(profiler_name):
                xm.optimizer_step(optimizer, optimizer_args={'closure': closure, **kwargs})

        elif trainer.amp_backend is not None:
            trainer.precision_connector.backend.optimizer_step(trainer, optimizer, closure)

        else:
            with trainer.profiler.profile(profiler_name):
                optimizer.step(closure=closure, *args, **kwargs)

        accelerator_backend = trainer.accelerator_backend
        if accelerator_backend is not None and accelerator_backend.rpc_enabled:
            if accelerator_backend.ddp_plugin.is_main_rpc_process:
                # Initialize optimizer step on main process
                accelerator_backend.ddp_plugin.worker_optimizer_step(
                    model=model, opt_idx=self._optimizer_idx, *args, **kwargs
                )
>>>>>>> 774e9bd0

        trainer.train_loop.on_before_zero_grad(optimizer)

        model.optimizer_zero_grad(trainer.current_epoch, trainer.batch_idx, optimizer, self._optimizer_idx)

    def _check_make_optimizer_step(self, make_optimizer_step: Optional[bool]) -> bool:
        if make_optimizer_step is not None and self._trainer.overriden_optimizer_zero_grad:
            raise MisconfigurationException(
                "When overriding LightningModule `optimizer_zero_grad`, make_optimizer_step is not allowed."
            )

        if self._trainer.train_loop.automatic_optimization:
            if self._trainer.overriden_optimizer_step and self._trainer.overriden_optimizer_zero_grad:
                return True

        if make_optimizer_step is None:
            make_optimizer_step = not self._should_accumulate

        return make_optimizer_step

    def step(self, *args, closure: Optional[Callable] = None, make_optimizer_step: Optional[bool] = None, **kwargs):
        """
        Call this directly from your training_step when doing optimizations manually.
        By using this we can ensure that all the proper scaling when using 16-bit etc has been done for you

        .. tip:: In manual mode we still automatically accumulate grad over batches if
           Trainer(accumulate_grad_batches=x) is set.

        Args:

            closure: One could provide its own optimizer_closure. Set to None by default.

            make_optimizer_step: Whether to force an optimizer step. When nothing is provided,
                we will use `accumulate_grad_batches` for accumulation frequency by default.
                However, one coud provide True and False based on its own scheduling.
                Refer to example 2 and 3

            args: Any parameters provided to wrapped optimizer.step()

            kwargs: Any parameters provided to wrapped optimizer.step()

        Example::

            def training_step(...):
                (opt_a, opt_b) = self.optimizers()
                loss_a = ...
                # automatically applies scaling, etc...
                self.manual_backward(loss_a, opt_a)
                opt_a.step()

        Example::

            def training_step(self, batch, batch_idx):
                # using Boring Model
                opt = self.optimizers() # only 1 optimizer

                def compute_loss():
                    x = batch[0]
                    x = F.dropout(x, 0.1)
                    predictions = self(x)
                    predictions = F.dropout(predictions, 0.1)
                    loss = self.loss(None, predictions)
                    return loss

                def closure():
                    # emulate MC dropout training
                    num_backward = 1
                    losses = []
                    for backward_idx in range(num_backward + 1):
                        loss = compute_loss()
                        losses.append(loss)
                        retain_graph = num_backward!= backward_idx
                        self.manual_backward(loss, opt, retain_graph=retain_graph)
                    loss_mean = torch.stack(losses).mean()
                    loss_std = torch.stack(losses).std()
                    self.log("train_loss_mean", loss_mean, on_step=True, prog_bar=True, on_epoch=True)
                    self.log("train_loss_std", loss_std, on_step=True, prog_bar=True, on_epoch=True)

                opt.step(loss, closure=closure)

        Example::

            # Scenario for a gan.

            def training_step(self, batch, batch_idx, optimizer_idx):

                # emulate gans training
                opt_gen, opt_dis = self.optimizers()

                # Note: Be careful, don't log on the same key in self.log in both closure
                # as they will be aggregated together on epoch_end

                def gen_closure():
                    ... forward and compute loss for generator
                    loss_gen = ...
                    self.log("loss_gen", loss_gen, on_step=True, on_epoch=True)
                    self.manual_backward(loss_gen, opt_gen)

                def dis_closure():
                    ... forward and compute loss for discriminator
                    loss_dis = ...
                    self.log("loss_dis", loss_dis, on_step=True, on_epoch=True)
                    self.manual_backward(loss_dis, opt_dis)

                # this will accumulate gradients for 2 batches and then call opt_gen.step()
                opt_gen.step(closure=gen_closure, make_optimizer_step=batch_idx % 2 == 0)

                # update discriminator every 4 batches
                # therefore, no gradient accumulation for discriminator
                if batch_idx % 4 == 0 :
                    # Note: Set make_optimizer_step to True or it will use by default
                    # Trainer(accumulate_grad_batches=x)
                    opt_dis.step(closure=optimizer_closure, make_optimizer_step=True)
        """
        profiler_name = f"optimizer_step_and_closure_{self._optimizer_idx}"

        if closure is None:
            closure = do_nothing_closure
        else:
            if not isinstance(closure, types.FunctionType):
                raise MisconfigurationException("When closure is provided, it should be a function")

        make_optimizer_step = self._check_make_optimizer_step(make_optimizer_step)

        if make_optimizer_step:
            self.__optimizer_step(*args, closure=closure, profiler_name=profiler_name, **kwargs)
            self._total_optimizer_step_calls += 1
        else:
            # make sure to call optimizer_closure when accumulating
            with self._trainer.profiler.profile(f"closure_{self._optimizer_idx}"):
                with self._trainer.train_loop.block_ddp_sync_behaviour(True):
                    closure()

    def __repr__(self):
        groups = [{k: round(v, 12) if isinstance(v, float) else v
                   for k, v in sorted(group.items()) if k != "params"} for group in self.param_groups]
        return f"{self.__class__.__name__}(groups={groups})"<|MERGE_RESOLUTION|>--- conflicted
+++ resolved
@@ -131,29 +131,8 @@
         optimizer = self._optimizer
         model = trainer.get_model()
 
-<<<<<<< HEAD
         with trainer.profiler.profile(profiler_name):
             trainer.accelerator_backend.optimizer_step(optimizer, self._optimizer_idx, lambda_closure=closure, **kwargs)
-=======
-        if trainer._device_type == DeviceType.TPU:
-            with trainer.profiler.profile(profiler_name):
-                xm.optimizer_step(optimizer, optimizer_args={'closure': closure, **kwargs})
-
-        elif trainer.amp_backend is not None:
-            trainer.precision_connector.backend.optimizer_step(trainer, optimizer, closure)
-
-        else:
-            with trainer.profiler.profile(profiler_name):
-                optimizer.step(closure=closure, *args, **kwargs)
-
-        accelerator_backend = trainer.accelerator_backend
-        if accelerator_backend is not None and accelerator_backend.rpc_enabled:
-            if accelerator_backend.ddp_plugin.is_main_rpc_process:
-                # Initialize optimizer step on main process
-                accelerator_backend.ddp_plugin.worker_optimizer_step(
-                    model=model, opt_idx=self._optimizer_idx, *args, **kwargs
-                )
->>>>>>> 774e9bd0
 
         trainer.train_loop.on_before_zero_grad(optimizer)
 
